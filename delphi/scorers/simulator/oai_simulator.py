--- conflicted
+++ resolved
@@ -1,11 +1,5 @@
-<<<<<<< HEAD
-from typing import List
-
-from ...latents import Example
-=======
 from ...latents import Example
 from ..scorer import Scorer, ScorerResult
->>>>>>> 8eb4a555
 from .oai_autointerp import (
     ActivationRecord,
     ExplanationNeuronSimulator,
