--- conflicted
+++ resolved
@@ -10,11 +10,7 @@
     dataset_repo: str,
     dataset_split: str,
     dataset_name: str = "",
-<<<<<<< HEAD
-    dataset_column_name: str = "raw_content",
-=======
     column_name: str = "text",
->>>>>>> 8eb4a555
     seed: int = 22,
     add_bos_token: bool = True,
 ):
@@ -23,19 +19,11 @@
     """
     from datasets import load_dataset
     from sparsify.data import chunk_and_tokenize
-<<<<<<< HEAD
-    
-    data = load_dataset(dataset_repo, name=dataset_name, split=dataset_split)
-    tokens_ds = chunk_and_tokenize(data, tokenizer, max_seq_len=ctx_len, text_key=dataset_column_name)
-=======
-
-    print(dataset_repo, dataset_name, dataset_split)
 
     data = load_dataset(dataset_repo, name=dataset_name, split=dataset_split)
     tokens_ds = chunk_and_tokenize(
         data, tokenizer, max_seq_len=ctx_len, text_key=column_name
     )
->>>>>>> 8eb4a555
     tokens_ds = tokens_ds.shuffle(seed)
 
     tokens = cast(TensorType["batch", "seq"], tokens_ds["input_ids"])
