--- conflicted
+++ resolved
@@ -1,14 +1,3 @@
-<<<<<<< HEAD
-from pathlib import Path
-import torch
-import asyncio
-import time
-
-
-from delphi.config import ExperimentConfig, LatentConfig, CacheConfig
-from delphi.__main__ import run, RunConfig
-from delphi.log.result_analysis import build_scores_df, feature_balanced_score_metrics
-=======
 import asyncio
 import time
 from pathlib import Path
@@ -18,7 +7,6 @@
 from delphi.__main__ import RunConfig, run
 from delphi.config import CacheConfig, ExperimentConfig, LatentConfig
 from delphi.log.result_analysis import build_scores_df, latent_balanced_score_metrics
->>>>>>> 8eb4a555
 
 
 async def test():
@@ -38,14 +26,8 @@
         n_examples_test=50,
     )
     latent_cfg = LatentConfig(
-<<<<<<< HEAD
-        width=32_768,
-        min_examples=200,  # The minimum number of examples to consider for the latent to be explained
-        max_examples=10_000,  # The maximum number of examples a latent may activate on before being excluded from explanation
-=======
         min_examples=200,
         max_examples=10_000,
->>>>>>> 8eb4a555
     )
     run_cfg = RunConfig(
         name="test",
@@ -68,13 +50,6 @@
     print(f"Time taken: {end_time - start_time} seconds")
 
     # Performs better than random guessing
-<<<<<<< HEAD
-    scores_path =  Path("results") / run_cfg.name / "scores"
-    df = build_scores_df(scores_path, run_cfg.hookpoints)
-    for score_type in df["score_type"].unique():
-        score_df = df[df['score_type'] == score_type]
-        weighted_mean_metrics = feature_balanced_score_metrics(score_df, score_type)
-=======
     scores_path = Path("results") / run_cfg.name / "scores"
     df = build_scores_df(scores_path, run_cfg.hookpoints)
     for score_type in df["score_type"].unique():
@@ -82,7 +57,6 @@
         weighted_mean_metrics = latent_balanced_score_metrics(
             score_df, score_type, verbose=False
         )
->>>>>>> 8eb4a555
 
         accuracy = weighted_mean_metrics["accuracy"]
         assert accuracy > 0.55, f"Score type {score_type} has an accuracy of {accuracy}"
