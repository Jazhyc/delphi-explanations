from dataclasses import dataclass, field
from typing import List, Optional

import blobfile as bf
import orjson
from torchtyping import TensorType
from transformers import AutoTokenizer


@dataclass
class Neighbour:
    distance: float
    latent_index: int

@dataclass
class Example:
    """
    A single example of latent data.
    """

    tokens: TensorType["seq"]
    """Tokenized input sequence."""

    activations: TensorType["seq"]
    """Activation values for the input sequence."""

    normalized_activations: Optional[TensorType["seq"]] = None
    """Activations quantized to integers in [0, 10]."""

    @property
    def max_activation(self) -> float:
        """
        Get the maximum activation value.

        Returns:
            float: The maximum activation value.
        """
        return float(self.activations.max())


def prepare_examples(
    tokens: List[TensorType["seq"]],
    activations: List[TensorType["seq"]],
) -> List[Example]:
    """
    Prepare a list of examples from input tokens and activations.

    Args:
        tokens: Tokenized input sequences.
        activations: Activation values for the input sequences.

    Returns:
        list[Example]: A list of prepared examples.
    """
    return [
        Example(tokens=toks, activations=acts, normalized_activations=None)
        for toks, acts in zip(tokens, activations)
    ]


@dataclass
class Latent:
    """
    A latent extracted from a model's activations.
    """

    module_name: str
    """The module name associated with the latent."""

    latent_index: int
    """The index of the latent within the module."""

    def __repr__(self) -> str:
        """
        Return a string representation of the latent.

        Returns:
            str: A string representation of the latent.
        """
        return f"{self.module_name}_latent{self.latent_index}"


@dataclass
class LatentRecord:
    """
    A record of latent data.
    """

    latent: Latent
    """The latent associated with the record."""

    examples: list[Example] = field(default_factory=list)
    """Example sequences where the latent activations, assumed to be sorted in
    descending order by max activation."""

    not_active: list[Example] = field(default_factory=list)
    """Non-activating examples."""

    train: list[Example] = field(default_factory=list)
    """Training examples."""

    test: list[list[Example]] = field(default_factory=list)
    """Test examples."""

    neighbours: list[Neighbour] = field(default_factory=list)
    """Neighbours of the latent."""

    @property
    def max_activation(self) -> float:
        """
        Get the maximum activation value for the latent.

        Returns:
            float: The maximum activation value.
        """
        return self.examples[0].max_activation

    def save(self, directory: str, save_examples: bool = False):
        """
        Save the latent record to a file.

        Args:
            directory: The directory to save the file in.
            save_examples: Whether to save the examples. Defaults to False.
        """
        path = f"{directory}/{self.latent}.json"
        serializable = self.__dict__

        if not save_examples:
            serializable.pop("examples")
            serializable.pop("train")
            serializable.pop("test")

        serializable.pop("latent")
        with bf.BlobFile(path, "wb") as f:
            f.write(orjson.dumps(serializable))

    def display(
        self,
        tokenizer: AutoTokenizer,
        threshold: float = 0.0,
        n: int = 10,
    ):
        """
        Display the latent record in a formatted string.

        Args:
            tokenizer: The tokenizer to use for decoding.
            threshold: The threshold for highlighting activations.
                Defaults to 0.0.
            n: The number of examples to display. Defaults to 10.

        Returns:
            str: The formatted string.
        """
        from IPython.core.display import HTML, display

        def _to_string(tokens: list[str], activations: TensorType["seq"]) -> str:
            """
            Convert tokens and activations to a string.

            Args:
                tokens: The tokenized input sequence.
                activations: The activation values.

            Returns:
                str: The formatted string.
            """
            result = []
            i = 0

            max_act = activations.max()
            _threshold = max_act * threshold

            while i < len(tokens):
                if activations[i] > _threshold:
                    result.append("<mark>")
                    while i < len(tokens) and activations[i] > _threshold:
                        result.append(tokens[i])
                        i += 1
                    result.append("</mark>")
                else:
                    result.append(tokens[i])
                    i += 1
                return "".join(result)
<<<<<<< HEAD
=======
            return ""

>>>>>>> c344cb2d
        strings = [
            _to_string(tokenizer.batch_decode(example.tokens), example.activations)
            for example in self.examples[:n]
        ]

        display(HTML("<br><br>".join(strings)))<|MERGE_RESOLUTION|>--- conflicted
+++ resolved
@@ -183,11 +183,8 @@
                     result.append(tokens[i])
                     i += 1
                 return "".join(result)
-<<<<<<< HEAD
-=======
             return ""
 
->>>>>>> c344cb2d
         strings = [
             _to_string(tokenizer.batch_decode(example.tokens), example.activations)
             for example in self.examples[:n]
