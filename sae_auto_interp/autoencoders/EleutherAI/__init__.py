from .model import Sae
from typing import List
from ..wrapper import AutoencoderLatents
from functools import partial
from ..OpenAI.model import ACTIVATIONS_CLASSES, TopK
    
DEVICE = "cuda:0"

def load_eai_autoencoders(
    model, 
    ae_layers: List[int], 
    weight_dir:str
):
    submodules = {}

    for layer in ae_layers:
        path = f"{weight_dir}/layer_{layer}.pt"
        if "llama" in weight_dir:
            model_type = "llama"
        if "gpt2" in weight_dir:
            model_type = "gpt2"
        sae = Sae.load_from_disk(path, DEVICE)

        def _forward(sae, x):
            encoded = sae.encode(x)
            trained_k = sae.cfg.k
            topk = TopK(trained_k, postact_fn=ACTIVATIONS_CLASSES["Identity"]())
            return topk(encoded)
<<<<<<< HEAD
        if model_type == "llama":
            submodule = model.model.layers[layer]    
        if model_type == "gpt2":
            submodule = model.transformer.h[layer]
        
        submodule.ae = AutoencoderLatents(sae,_forward,sae.d_in * sae.cfg.expansion_factor)
        submodules[layer] = submodule    
=======

        submodule = model.model.layers[layer]
        submodule.ae = AutoencoderLatents(partial(_forward, sae))

        submodule[layer] = submodule
>>>>>>> 4bb353b6
    
    with model.edit(" "):
        for _, submodule in submodules.items():
            acts = submodule.output[0]
            submodule.ae(acts, hook=True)

    return submodules	<|MERGE_RESOLUTION|>--- conflicted
+++ resolved
@@ -26,21 +26,11 @@
             trained_k = sae.cfg.k
             topk = TopK(trained_k, postact_fn=ACTIVATIONS_CLASSES["Identity"]())
             return topk(encoded)
-<<<<<<< HEAD
-        if model_type == "llama":
-            submodule = model.model.layers[layer]    
-        if model_type == "gpt2":
-            submodule = model.transformer.h[layer]
-        
-        submodule.ae = AutoencoderLatents(sae,_forward,sae.d_in * sae.cfg.expansion_factor)
-        submodules[layer] = submodule    
-=======
 
         submodule = model.model.layers[layer]
-        submodule.ae = AutoencoderLatents(partial(_forward, sae))
+        submodule.ae = AutoencoderLatents(partial(_forward, sae),sae.d_in * sae.cfg.expansion_factor)
 
         submodule[layer] = submodule
->>>>>>> 4bb353b6
     
     with model.edit(" "):
         for _, submodule in submodules.items():
