import torch
from torchtyping import TensorType

from .features import FeatureRecord, prepare_examples
from .loader import BufferOutput
from ..config import FeatureConfig

from time import time


def _to_dense(tokens, activations, locations):
    # Reconstruct dense tensor
    num_sequences, seq_len = tokens.shape
    start_time = time()
    
    sparse_activations = torch.sparse_coo_tensor(
        locations.t(), activations, (num_sequences, seq_len)
    )
    #print(f"Coo tensor: {time() - start_time}")
    dense_activations = sparse_activations.to_dense()
    #print(f"To dense: {time() - start_time}")

    # Get unique location rows along the tokens tensor
    
    start_time = time()
    unique_sequence_pos = torch.unique_consecutive(locations[:, 0])
    #print(f"Unique: {time() - start_time}")
    start_time = time()
    token_batches = tokens[unique_sequence_pos]
    #max_buffer = torch.zeros(num_contexts,dtype=buffer_output.activations.dtype).scatter_reduce_(0, ctx_indices, buffer_output.activations, reduce='amax')
    
    dense_activations = dense_activations[unique_sequence_pos]
    #print(f"Indexing: {time() - start_time}")
    #token_batches = tokens
    
    return token_batches, dense_activations


# TODO: We should add an option to change stride size
def _reconstruct_examples(dense_activations, token_batches, ctx_len):
    # Max pool activations
    avg_pools = torch.nn.functional.max_pool1d(
        dense_activations, kernel_size=ctx_len, stride=ctx_len
    )

    # Unfold tokens and activations to match
    activation_windows = dense_activations.unfold(1, ctx_len, ctx_len).reshape(
        -1, ctx_len
    )
    token_windows = token_batches.unfold(1, ctx_len, ctx_len).reshape(-1, ctx_len)

    return token_windows, activation_windows, avg_pools


def _top_k_pools_old(dense_activations, token_batches, ctx_len, max_examples):
    start_time = time()
    token_windows, activation_windows, avg_pools = \
        _reconstruct_examples(dense_activations, token_batches, ctx_len)
    #print(f"Reconstruct: {time() - start_time}")
    # # Filter out zero pools
    non_zero_mask = avg_pools != 0
    non_zero_pools = avg_pools[non_zero_mask]

    # Get top k activation pools
    start_time = time()
    k = min(max_examples,len(non_zero_pools))
    top_values,top_indices = torch.topk(avg_pools.flatten(), k,sorted=True)
    #print(f"Top k: {time() - start_time}")
    #print(top_values[:10])
    
    # Get the top indices
    activation_windows = activation_windows[top_indices]
    token_windows = token_windows[top_indices]
    return token_windows, activation_windows


def _top_k_pools(max_buffer,split_activations, buffer_tokens, ctx_len, max_examples):

    
    # Get top k activation pools
    k = min(max_examples, len(max_buffer))
    #start_time = time()
    top_values,top_indices = torch.topk(max_buffer, k,sorted=True)
    #print(f"Top k: {time() - start_time}")
    # Get the top indices
    activation_windows = torch.stack([split_activations[i] for i in top_indices])
    token_windows = buffer_tokens[top_indices]

    return token_windows, activation_windows

def pool_max_activation_windows_old(
    record,
    buffer_output: BufferOutput,
    tokens: TensorType["batch", "seq"],
    cfg: FeatureConfig,
):
    start_time = time()
    start_start = time()
    token_batches, dense_activations = _to_dense(
        tokens, buffer_output.activations, buffer_output.locations
    )
<<<<<<< HEAD

    token_windows, activation_windows = _top_k_pools(
        dense_activations, token_batches, cfg.example_ctx_len, cfg.max_examples
=======
    #print(f"To dense: {time() - start_time}")
    start_time = time()
    token_windows, activation_windows = _top_k_pools_old(
        dense_activations, token_batches, ctx_len, max_examples
>>>>>>> dbb2d180
    )
    #print(f"Top k: {time() - start_time}")
    #print(f"Total: {time() - start_start}")
    # Set as examples
    start_time = time()

    record.examples = prepare_examples(token_windows, activation_windows)
    #print(f"Prepare examples: {time() - start_time}")
    


def pool_max_activation_windows(
    record,
    buffer_output: BufferOutput,
    tokens: TensorType["batch", "seq"],
    ctx_len: int,
    max_examples: int,
):
    #start_time = time()
    #start_start = time()
    #buffer_output.activations [occurences]
    #buffer_output.locations [occurences, 2] -> batch,seq -> new_batch
    buffer_output.activations.to(torch.float32)
    flat_indices = buffer_output.locations[:, 0] * tokens.shape[1] + buffer_output.locations[:, 1]
    #print(flat_indices[:10])
    num_contexts = tokens.numel()//ctx_len
    ctx_indices = flat_indices//ctx_len
    index_within_ctx = flat_indices%ctx_len
    unique_ctx_indices,inverses,lengths = torch.unique_consecutive(ctx_indices,return_counts=True,return_inverse=True)
    max_buffer = torch.segment_reduce(buffer_output.activations, 'max', lengths=lengths)
    #split_activations = torch.split(buffer_output.activations, lengths.tolist())
    #split_index_within_ctx = torch.split(index_within_ctx, lengths.tolist())
    
    new_tensor=torch.zeros(len(unique_ctx_indices),ctx_len,dtype=buffer_output.activations.dtype)
    new_tensor[inverses,index_within_ctx]=buffer_output.activations
    # new_tensor=[]
    # for non_zero_acts,non_zero_indices in zip(split_activations,split_index_within_ctx):
    #     zero_tensor = torch.zeros(ctx_len,dtype=non_zero_acts.dtype)
    #     zero_tensor[non_zero_indices] = non_zero_acts
    #     new_tensor.append(zero_tensor)
    # new_tensor = torch.stack(new_tensor)
    #print(new_tensor.shape)
    #max_buffer = torch.zeros(num_contexts,dtype=buffer_output.activations.dtype).scatter_reduce_(0, ctx_indices, buffer_output.activations, reduce='amax')
    #print(max_buffer.shape)
    #print(unique_ctx_indices.shape)
    buffer_tokens = tokens.reshape(-1,ctx_len)
    buffer_tokens = buffer_tokens[unique_ctx_indices]
    #print(max_buffer[:10])
    #print(max_buffer.shape)


    # token_batches, dense_activations = _to_dense(
    #     tokens, buffer_output.activations, buffer_output.locations
    # )
    #print(f"To dense: {time() - start_time}")
    #start_time = time()
    token_windows, activation_windows = _top_k_pools(
        max_buffer,new_tensor, buffer_tokens, ctx_len, max_examples
    )
    #print(f"Top k: {time() - start_time}")
    #total= time() - start_start
    #print(token_windows.shape)
    #print(activation_windows.shape)
    #print(token_windows[:10])
    #print(activation_windows[:10])
    # Set as examples
    #start_time = time()
    # batch,seq,2
    record.examples = prepare_examples(token_windows, activation_windows)
    #print(record.examples[:5])
    #print(record.examples[-1])
    #print(f"Prepare examples: {time() - start_time}")
    
    

def random_activation_windows(
    record,
    tokens: TensorType["batch", "seq"],
    buffer_output: BufferOutput,
    ctx_len: int,
    n_random: int,
):
    torch.manual_seed(22)
    batch_size = tokens.shape[0]
    start_time = time()
    unique_batch_pos = buffer_output.locations[:, 0].unique()
    #print(f"Unique batch pos: {time() - start_time} seconds")

    #start_time = time()
    mask = torch.ones(batch_size, dtype=torch.bool)
    mask[unique_batch_pos] = False
    #print(f"Mask: {time() - start_time} seconds")

    available_indices = mask.nonzero().squeeze()

    #start_time = time()
    #print(available_indices.shape)
    # selected_indices = available_indices[
    #     torch.randperm(len(available_indices))[:n_random]
    # ]
    selected_indices = available_indices[torch.randint(0,len(available_indices),size=(n_random,))]
    #print(f"Perm: {time() - start_time} seconds")
    #start_time = time()
    toks = tokens[selected_indices, 10 : 10 + ctx_len]
    #print(f"Toks: {time() - start_time} seconds")
    
    #print(f"Prepare examples: {time() - start_time} seconds")
    #start_time = time()
    record.random_examples = prepare_examples(
        toks,
        torch.zeros_like(toks),
    )
    #print(f"Prepare examples: {time() - start_time} seconds")

def default_constructor(
    record: FeatureRecord,
    tokens: TensorType["batch", "seq"],
    buffer_output: BufferOutput,
    n_random: int,
    ctx_len: int,
    max_examples: int,
):
    
    
    pool_max_activation_windows(
        record,
        tokens=tokens,
        buffer_output=buffer_output,
        ctx_len=ctx_len,
        max_examples=max_examples,
    )
    # print(f"Pool max activation windows: {time() - start_time} seconds")
    # start_time = time()
    # pool_max_activation_windows_old(
    #     record,
    #     tokens=tokens,
    #     buffer_output=buffer_output,
    #     ctx_len=ctx_len,
    #     max_examples=max_examples,
    # )
    #print(f"Pool max activation windows old: {time() - start_time} seconds")
    #start_time = time()
    random_activation_windows(
        record,
        tokens=tokens,
        buffer_output=buffer_output,
        n_random=n_random,
        ctx_len=ctx_len,
    )
    #print(f"Random activation windows: {time() - start_time} seconds")<|MERGE_RESOLUTION|>--- conflicted
+++ resolved
@@ -92,23 +92,18 @@
     record,
     buffer_output: BufferOutput,
     tokens: TensorType["batch", "seq"],
-    cfg: FeatureConfig,
+    ctx_len: int,
+    max_examples: int,
 ):
     start_time = time()
     start_start = time()
     token_batches, dense_activations = _to_dense(
         tokens, buffer_output.activations, buffer_output.locations
     )
-<<<<<<< HEAD
-
-    token_windows, activation_windows = _top_k_pools(
-        dense_activations, token_batches, cfg.example_ctx_len, cfg.max_examples
-=======
     #print(f"To dense: {time() - start_time}")
     start_time = time()
     token_windows, activation_windows = _top_k_pools_old(
         dense_activations, token_batches, ctx_len, max_examples
->>>>>>> dbb2d180
     )
     #print(f"Top k: {time() - start_time}")
     #print(f"Total: {time() - start_start}")
@@ -124,8 +119,7 @@
     record,
     buffer_output: BufferOutput,
     tokens: TensorType["batch", "seq"],
-    ctx_len: int,
-    max_examples: int,
+    cfg: FeatureConfig,
 ):
     #start_time = time()
     #start_start = time()
