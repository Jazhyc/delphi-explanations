--- conflicted
+++ resolved
@@ -2,15 +2,11 @@
 
 This library provides utilities for generating and scoring text explanations of sparse autoencoder (SAE) features. The explainer and scorer models can be run locally or acessed using API calls via OpenRouter.
 
-<<<<<<< HEAD
 This branch contains the code used for the article [link]. Scripts to launch the experiments are in the experiments directory, which also contains the code to reproduce the figures. We also provide the data used to generate the figures. We also provide simple examples to get started with the experiments, in the [examples](examples) directory.
 
 The explanations generated can be found in the [explanations](explanations) directory.
 
 Note that we're still actively improving the codebase and that the newest version on the main branch could require slightly different usage.
-=======
-#Note that we're still actively cleaning up the codebase and scripts.
->>>>>>> 6a80b20e
 
 ## Installation
 
@@ -20,21 +16,7 @@
 
 # Loading Autoencoders
 
-<<<<<<< HEAD
 This library uses NNsight to load and edit a model with autoencoders. We provide wrappers to load GPT-2 autoencoders trained by [OpenAI](https://github.com/openai/sparse_autoencoder), for the [GemmaScope SAEs](https://arxiv.org/abs/2408.05147) and for some SAEs train by EleutherAI using [SAE](https://github.com/EleutherAI/sae). See the [examples](examples/loading_saes.ipynb) directory for specific examples.
-=======
-This library uses NNsight to load and edit a model with autoencoders. One should install version 0.3 of [NNsight](https://github.com/ndif-team/nnsight/tree/0.3)
-
-```python
-model = LanguageModel("openai-community/gpt2", device_map="auto", dispatch=True)
-
-submodule_dict = load_oai_autoencoders(
-    model,
-    layer_list,
-    PATH_TO_WEIGHTS,
-)
-```
->>>>>>> 6a80b20e
 
 # Caching
 
@@ -54,12 +36,7 @@
 cache = FeatureCache(
     model,
     submodule_dict,
-<<<<<<< HEAD
     batch_size = 8,
-=======
-    batch_size = n_batches,
-    filters = module_filter
->>>>>>> 6a80b20e
 )
 
 cache.run(n_tokens = 10_000_000, tokens=tokens)
@@ -94,7 +71,6 @@
 )
 ```
 
-<<<<<<< HEAD
 The feature dataset will construct lazy loaded buffers that load activations into memory when called as an iterator object. You can iterate through the dataset using the `FeatureLoader` object. The feature loader will take in the feature dataset, a constructor and a sampler.
 
 ```python
@@ -127,24 +103,6 @@
 constructor = partial(default_constructor, tokens=dataset.tokens, n_random=cfg.n_random, ctx_len=cfg.example_ctx_len, max_examples=cfg.max_examples)
 sampler = partial(sample, cfg=cfg)
 ```
-=======
-The feature dataset will construct lazy loaded buffers that load activations into memory when called as an iterator object. You can iterate through the dataset using the `load` function of the `FeatureDataset`, which requires us to define a constructor and a sampler:
-
-```python
-loader = partial(
-        dataset.load,
-        constructor=partial(
-            pool_max_activation_windows, tokens=tokens, cfg=args.feature
-        ),
-        sampler=partial(sample, cfg=args.experiment)
-    )
-
-```
-
-A constructor defines the activation windows from the activations. We use a `max_activation_pooling_sampler` which reconstructs the contexts given the original cached tokens and each features' locations and activations. It reconstructs a sparse tensor of activations and finds maximum activating sets of contexts of a given length.
-
-The sampler defines how many of these contexts to use for generating explanations (train) and for scoring them (test)
->>>>>>> 6a80b20e
 
 # Generating Explanations
 
@@ -193,12 +151,8 @@
     loader,
     explainer_pipe,
 )
-<<<<<<< HEAD
 
 asyncio.run(pipeline.run(n_processes))
-=======
-asyncio.run(pipeline.run())
->>>>>>> 6a80b20e
 ```
 
 # Scoring Explanations
