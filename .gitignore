--- conflicted
+++ resolved
@@ -4,29 +4,12 @@
 *.safetensors
 *.log
 *workspace
-
-<<<<<<< HEAD
-keys.py
-
+raw_features/*
 results/*
-!results/gpt2_explanations
-!results/gpt2_recall
-!results/gpt2_fuzz
-raw*
+extras/*
+temp/*
+tests/*
 saved*
-scores*
-processed*
-extras*
-redoing*
-weights*
-temp*
-tests*
-wandb*
-simulation_data*
-output*
-=======
-extras/*
->>>>>>> 8ab8404c
 .nfs*
 
 
